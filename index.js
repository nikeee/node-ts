var net = require("net"),
	LineInputStream = require("line-input-stream"),
	events = require("events"),
	util = require("util");

function TeamSpeakClient(host, port){
	events.EventEmitter.call(this);

	var self = this,
		socket = net.connect(port || 10011, host || 'localhost'),
		reader = null,
		status = -2,
		queue = [],
		executing = null;
	
	function tsescape(s){
		var r = s.replace(/\\/g, "\\\\");// Backslash
		r = r.replace(/\//g, "\\/");     // Slash
		r = r.replace(/\|/g, "\\p");     // Pipe
		r = r.replace(/\n/g, "\\n");     // Newline
		r = r.replace(/\r/g, "\\r");     // Carriage Return
		r = r.replace(/\t/g, "\\t");     // Tab
		r = r.replace(/\v/g, "\\v");     // Vertical Tab
		r = r.replace(/ /g, "\\s");      // Whitespace
		return r;
	}
	
	function tsunescape(s){
		var r = s.replace(/\\s/g, " "); // Whitespace
		r = r.replace(/\\p/g, "|");     // Pipe
		r = r.replace(/\\n/g, "\n");    // Newline
		r = r.replace(/\\r/g, "\r");    // Carriage Return
		r = r.replace(/\\t/g, "\t");    // Tabu
		r = r.replace(/\\v/g, "\v");    // Vertical Tab
		r = r.replace(/\\\//g, "\/");   // Slash
		r = r.replace(/\\\\/g, "\\");   // Backslash
		return r;
	}
	
	function checkQueue(){
		if(!executing && queue.length >= 1){
			executing = queue.shift();
			socket.write(executing.text + "\n");
		}
	}
	
	function parseResponse(s){
		var response = [];
		var records = s.split("|");
		
		response = records.map(function(k){
			var args = k.split(" ");
			var thisrec = {};
			args.forEach(function(v){
				var key = tsunescape(v.substr(0, v.indexOf("=")));
				var value = tsunescape(v.substr(v.indexOf("=")+1));
				if(parseInt(value, 10) === value) value = parseInt(value, 10);
				thisrec[key] = value;
			});
			return thisrec;
		});
		
		if(response.length === 0){
			response = null;
		} else if(response.length === 1){
			response = response.shift();
		}
		
		return response;
	}
	
	TeamSpeakClient.prototype.send = function(){
		var args = Array.prototype.slice.call(arguments);
		var options = [], params = {};
		var callback = undefined;
		var cmd = args.shift();
		args.forEach(function(v){
			if(util.isArray(v)){
				options = v;
			} else if(typeof v === "function"){
				callback = v;
			} else {
				params = v;
			}
		});
		var tosend = tsescape(cmd);
		options.forEach(function(v){
			tosend += " -" + tsescape(v);
		});
		for(var k in params){
			var v = params[k];
			if(util.isArray(v)){ // Mehrere Werte für ein Key = Alle aneinanderklatschen
				var doptions = v.map(function(val){
					return tsescape(k) + "=" + tsescape(val); 
				});
				tosend += " " + doptions.join("|");
			} else {
				tosend += " " + tsescape(k.toString()) + "=" + tsescape(v.toString());
			}
		}
		queue.push({cmd: cmd, options: options, parameters: params, text: tosend, cb: callback});
		if(status === 0) checkQueue();
	};
	
	socket.on("error", function(err){
		self.emit("error", err);
	});
	
	socket.on("close", function(){
		self.emit("close", queue);
	});
	
	socket.on("connect", function(){
		reader = LineInputStream(socket);
		reader.on("line", function(line){
			var s = line.trim();
			// Erste zwei vom Server gesendete Zeilen ignorieren
			if(status < 0){
				status++;
				if(status === 0) checkQueue();
				return;
			}
			// Antwort besteht aus ein bis zwei Zeilen: Zuletzt kommt immer error
			var response = undefined;
			if(s.indexOf("error") === 0){
				response = parseResponse(s.substr("error ".length).trim());
				executing.error = response;
<<<<<<< HEAD
				if(executing.error.id === 0) delete executing.error;
				if(executing.cb) executing.cb.call(executing, executing.result, executing.response,
					executing.rawResponse);
=======
				if(executing.error.id === "0") delete executing.error;
				if(executing.cb) executing.cb.call(executing, executing.error, executing.response);
>>>>>>> 3faec196
				executing = null;
				checkQueue();
			} else if(s.indexOf("notify") === 0){
				s = s.substr("notify".length);
				response = parseResponse(s);
				self.emit(s.substr(0, s.indexOf(" ")), response);
			} else {
				response = parseResponse(s); 
				executing.rawResponse = s;
				executing.response = response;
			}
		});
		self.emit("connect");
	}); 
}

util.inherits(TeamSpeakClient, events.EventEmitter);
module.exports = TeamSpeakClient;<|MERGE_RESOLUTION|>--- conflicted
+++ resolved
@@ -125,14 +125,8 @@
 			if(s.indexOf("error") === 0){
 				response = parseResponse(s.substr("error ".length).trim());
 				executing.error = response;
-<<<<<<< HEAD
-				if(executing.error.id === 0) delete executing.error;
-				if(executing.cb) executing.cb.call(executing, executing.result, executing.response,
-					executing.rawResponse);
-=======
 				if(executing.error.id === "0") delete executing.error;
 				if(executing.cb) executing.cb.call(executing, executing.error, executing.response);
->>>>>>> 3faec196
 				executing = null;
 				checkQueue();
 			} else if(s.indexOf("notify") === 0){
